--- conflicted
+++ resolved
@@ -111,25 +111,8 @@
 
 
 def get_message_url(message):
-<<<<<<< HEAD
-    peer = getattr(message, "peer_id", None)
-    chat_id = None
-    if isinstance(peer, dict):
-        chat_id = peer.get("channel_id") or peer.get("chat_id") or peer.get("user_id")
-    elif peer is not None:
-        chat_id = (
-            getattr(peer, "channel_id", None)
-            or getattr(peer, "chat_id", None)
-            or getattr(peer, "user_id", None)
-        )
-    if chat_id is None:
-        chat_id = getattr(message, "channel_id", None) or getattr(
-            message, "chat_id", None
-        )
-=======
     """Return a t.me URL if the message has ``channel_id``."""
     chat_id = getattr(message.peer_id, "channel_id", None)
->>>>>>> e5fb626e
     msg_id = message.id
     url = f"https://t.me/c/{chat_id}/{msg_id}" if chat_id and msg_id else None
     return url

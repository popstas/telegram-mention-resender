--- conflicted
+++ resolved
@@ -192,7 +192,8 @@
         {
             "role": "system",
             "content": (
-                f"{prompt.prompt}\n\n" "Evaluate message similarity: 0 - not match at all, 5 - strongly match. "
+                f"{prompt.prompt}\n\n"
+                "Evaluate message similarity: 0 - not match at all, 5 - strongly match. "
                 "Cite most similar text fragment."
             ),
         },
@@ -316,10 +317,7 @@
     prompt: Prompt | None = None,
     score: int | None = None,
     word: str | None = None,
-<<<<<<< HEAD
-=======
     fragment: str | None = None,
->>>>>>> e70d73f5
 ) -> str:
     """Return text to send before forwarding ``message``."""
     reason = get_forward_reason_text(
